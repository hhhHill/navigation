--- conflicted
+++ resolved
@@ -1,364 +1,315 @@
-"""
-导航系统主程序
-用于测试和演示项目功能
-"""
-import random
-import time
-import os
-from .models.graph import Graph
-from .models.vertex import Vertex
-from .models.edge import Edge
-from .models.quadtree import QuadTree
-from .generators.random_map import generate_random_points, generate_connected_map
-from .exporters.json_exporter import export_graph_to_json
-from .api.server import run_server
-from .algorithms.traffic_simulate import init_traffic_simulation, get_traffic_level, get_traffic_color, calculate_travel_time, update_traffic_flow
-from .algorithms.a_star import find_shortest_path, find_fastest_path, print_path_info
-
-
-<<<<<<< HEAD
-
-def test_traffic_simulation(graph: Graph, simulation_steps: int = 5):
-    """
-    测试交通流模拟功能
-    
-    参数:
-        graph: 图实例
-        simulation_steps: 模拟步数
-    """
-    print(f"\n=== 测试交通流模拟 ({simulation_steps} 步) ===")
-    
-    # 初始化交通模拟
-    init_traffic_simulation(graph)
-    
-    # 运行模拟
-    print("开始模拟交通流...")
-    for step in range(simulation_steps):
-        print(f"\n第 {step + 1} 步模拟结果:")
-        
-        # 获取交通状况
-        levels = get_traffic_level(graph)
-        colors = get_traffic_color(graph)
-        travel_times = calculate_travel_time(graph)
-        
-        # 统计各等级道路数量
-        level_counts = {0: 0, 1: 0, 2: 0, 3: 0, 4: 0}
-        for level in levels.values():
-            level_counts[level] += 1
-        
-        # 输出统计信息
-        print("道路拥堵统计:")
-        print(f"  畅通: {level_counts[0]} 条")
-        print(f"  轻微拥堵: {level_counts[1]} 条")
-        print(f"  中度拥堵: {level_counts[2]} 条")
-        print(f"  严重拥堵: {level_counts[3]} 条")
-        print(f"  极度拥堵: {level_counts[4]} 条")
-        
-        # 输出部分边的详细信息
-        print("\n部分边的详细信息:")
-        for i, (edge_id, edge) in enumerate(list(graph.edges.items())[:5]):  # 只显示前5条边
-            print(f"  边 {edge_id}:")
-            print(f"    当前车辆数: {edge.current_vehicles}")
-            print(f"    边长: {edge.length}")
-            print(f"    容量: {edge.capacity}")
-            print(f"    拥堵等级: {levels[edge_id]}")
-            print(f"    颜色: {colors[edge_id]}")
-            print(f"    预计行驶时间: {travel_times[edge_id]:.2f}")
-        
-        # 更新交通流量
-        update_traffic_flow(graph)
-        
-        # 等待一段时间
-        time.sleep(2)
-
-
-
-
-
-def test_random_map_generation(n=10000):
-=======
-def test_random_map_generation(n=1000, load_existing=False):
->>>>>>> dd440c19
-    """
-    测试随机地图生成功能
-    
-    参数:
-        n: 要生成的顶点数量
-        load_existing: 是否加载已存在的地图数据，默认为False
-    """
-    if load_existing:
-        print("\n=== 加载已存在的地图数据 ===")
-        
-        # 确保数据目录存在
-        os.makedirs(os.path.join(os.path.dirname(__file__), '..', 'data'), exist_ok=True)
-        
-        # 加载地图数据
-        import json
-        data_file = os.path.join(os.path.dirname(__file__), '..', 'data', 'map_data.json')
-        try:
-            with open(data_file, 'r', encoding='utf-8') as f:
-                map_data = json.load(f)
-            
-            # 创建图对象
-            graph = Graph()
-            
-            # 添加顶点
-            vertex_map = {}
-            for node in map_data.get('nodes', []):
-                vertex = graph.create_vertex(float(node['x']), float(node['y']))
-                vertex_map[node['id']] = vertex
-            
-            # 添加边
-            for edge in map_data.get('edges', []):
-                source_id = edge.get('source')
-                target_id = edge.get('target')
-                if source_id in vertex_map and target_id in vertex_map:
-                    graph.create_edge(vertex_map[source_id], vertex_map[target_id])
-            
-            # 构建空间索引
-            graph.build_spatial_index()
-            
-            print(f"成功加载地图：{len(graph.vertices)}个顶点，{len(graph.edges)}条边")
-            return graph
-            
-        except (FileNotFoundError, json.JSONDecodeError) as e:
-            print(f"加载地图失败：{e}")
-            print("将改为生成新地图...")
-            load_existing = False
-    
-    if not load_existing:
-        print(f"\n=== 测试随机地图生成 ({n} 个顶点) ===")
-        
-        # 记录开始时间
-        start_time = time.time()
-        
-        # 生成随机顶点
-        print("生成随机顶点...")
-        vertices = generate_random_points(n=n, x_min=0, y_min=0, x_max=2000, y_max=2000,min_distance=0)
-        
-        # 生成连通图
-        print("生成连通图...")
-        graph = generate_connected_map(vertices)
-        
-        # 记录结束时间
-        end_time = time.time()
-        elapsed = end_time - start_time
-        
-        # 输出结果
-        print(f"地图生成完成，用时 {elapsed:.2f} 秒")
-        print(f"图中有 {len(graph.vertices)} 个顶点和 {len(graph.edges)} 条边")
-        print(f"图是否连通: {graph.is_connected()}")
-        
-        # 统计边的拥堵情况
-        congestion_counts = [0, 0, 0, 0, 0]  # 5个拥堵等级的计数
-        for edge in graph.edges.values():
-            congestion_level = edge.get_congestion_level()
-            congestion_counts[congestion_level] += 1
-        
-        print("道路拥堵统计:")
-        print(f"  畅通: {congestion_counts[0]} 条")
-        print(f"  轻微拥堵: {congestion_counts[1]} 条")
-        print(f"  中度拥堵: {congestion_counts[2]} 条")
-        print(f"  严重拥堵: {congestion_counts[3]} 条")
-        print(f"  极度拥堵: {congestion_counts[4]} 条")
-        
-        # 测试空间查询
-        x, y = 500, 500  # 查询中心点
-        nearby = graph.get_nearby_vertices(x, y, n=10)
-        print(f"\n距离点 ({x},{y}) 最近的 10 个顶点:")
-        for i, v in enumerate(nearby):
-            dist = ((v.x - x) ** 2 + (v.y - y) ** 2) ** 0.5
-            print(f"  {i+1}. 顶点 {v.id}: 坐标 ({v.x:.1f}, {v.y:.1f}), 距离 {dist:.1f}")
-    
-    return graph
-
-def test_quadtree_performance(graph, num_queries=100):
-    """
-    测试四叉树空间索引的性能
-    
-    参数:
-        graph: 要测试的图
-        num_queries: 要执行的查询次数
-    """
-    print("\n=== 测试四叉树空间索引性能 ===")
-    
-    # 构建四叉树索引
-    start_time = time.time()
-    graph.build_spatial_index()
-    build_time = time.time() - start_time
-    print(f"四叉树构建完成，用时 {build_time:.4f} 秒")
-    
-<<<<<<< HEAD
-    # 生成随机顶点
-    print("生成随机顶点...")
-    vertices = generate_random_points(n=n, x_min=0, y_min=0, x_max=1000, y_max=1000)
-  
-    # 生成连通图
-    print("生成连通图...")
-    graph = generate_connected_map(vertices)
-    
-    # 记录结束时间
-    end_time = time.time()
-    elapsed = end_time - start_time
-    
-    # 输出结果
-    print(f"地图生成完成，用时 {elapsed:.2f} 秒")
-    print(f"图中有 {len(graph.vertices)} 个顶点和 {len(graph.edges)} 条边")
-    print(f"图是否连通: {graph.is_connected()}")
-    
-    # 测试空间查询
-    x, y = 500, 500  # 查询中心点
-    nearby = graph.get_nearby_vertices(x, y, n=10)
-    print(f"\n距离点 ({x},{y}) 最近的 10 个顶点:")
-    for i, v in enumerate(nearby):
-        dist = ((v.x - x) ** 2 + (v.y - y) ** 2) ** 0.5
-        print(f"  {i+1}. 顶点 {v.id}: 坐标 ({v.x:.1f}, {v.y:.1f}), 距离 {dist:.1f}")
-=======
-    # 生成随机查询点
-    query_points = [(random.uniform(0, 1000), random.uniform(0, 1000)) for _ in range(num_queries)]
->>>>>>> dd440c19
-    
-    # 测试暴力方法
-    start_time = time.time()
-    for x, y in query_points:
-        # 临时禁用空间索引
-        temp_index = graph.spatial_index
-        graph.spatial_index = None
-        _ = graph.get_nearby_vertices(x, y, n=10)
-        # 恢复空间索引
-        graph.spatial_index = temp_index
-    brute_force_time = time.time() - start_time
-    print(f"暴力方法执行 {num_queries} 次查询，用时 {brute_force_time:.4f} 秒")
-    
-    # 测试四叉树方法
-    start_time = time.time()
-    for x, y in query_points:
-        _ = graph.get_nearby_vertices(x, y, n=10)
-    quadtree_time = time.time() - start_time
-    print(f"四叉树方法执行 {num_queries} 次查询，用时 {quadtree_time:.4f} 秒")
-    
-    # 计算性能提升
-    speedup = brute_force_time / quadtree_time if quadtree_time > 0 else float('inf')
-    print(f"性能提升: {speedup:.2f}x")
-    
-    # 验证两种方法的结果一致性
-    test_point = (500, 500)
-    x, y = test_point
-    
-    # 使用暴力方法
-    graph.spatial_index = None
-    brute_force_results = graph.get_nearby_vertices(x, y, n=10)
-    
-    # 使用四叉树
-    graph.spatial_index = temp_index
-    quadtree_results = graph.get_nearby_vertices(x, y, n=10)
-    
-    # 计算结果差异
-    brute_force_ids = {v.id for v in brute_force_results}
-    quadtree_ids = {v.id for v in quadtree_results}
-    difference = brute_force_ids.symmetric_difference(quadtree_ids)
-    
-    print(f"结果一致性检查 - 差异顶点数: {len(difference)}")
-    if difference:
-        print("注意: 两种方法可能在距离相等的顶点上有排序差异")
-
-def export_and_serve_map(graph, data_path=None, run_web_server=True):
-    """
-    导出地图数据并运行Web服务器
-    
-    参数:
-        graph: 要导出的Graph对象
-        data_path: 数据保存路径，默认为项目根目录下的data/map_data.json
-        run_web_server: 是否启动Web服务器
-    """
-    # 确定数据目录
-    if data_path is None:
-        # 获取当前文件所在目录的上两级目录（项目根目录）
-        project_root = os.path.dirname(os.path.dirname(os.path.abspath(__file__)))
-        data_dir = os.path.join(project_root, 'data')
-        # 确保数据目录存在
-        os.makedirs(data_dir, exist_ok=True)
-        data_path = os.path.join(data_dir, 'map_data.json')
-    
-    # 导出地图数据
-    export_graph_to_json(graph, data_path)
-    
-    # 运行Web服务器
-    if run_web_server:
-        run_server(host='127.0.0.1', port=5000, debug=True)
-
-def test_a_star_algorithm(graph: Graph):
-    """
-    测试A*算法功能
-    
-    参数:
-        graph: 图实例
-    """
-    print("\n=== 测试A*算法 ===")
-    
-    # 选择两个顶点作为起点和终点
-    vertices = list(graph.vertices.values())
-    if len(vertices) < 2:
-        print("图中顶点数量不足，无法测试A*算法")
-        return
-        
-    start = vertices[0]
-    end = vertices[-1]
-    
-    print(f"起点: 顶点 {start.id} ({start.x:.1f}, {start.y:.1f})")
-    print(f"终点: 顶点 {end.id} ({end.x:.1f}, {end.y:.1f})")
-    
-    # 测试基于距离的最短路径
-    print("\n1. 测试基于距离的最短路径:")
-    path, edges, distance = find_shortest_path(graph, start, end)
-    print_path_info(path, edges, distance)
-    
-    # 测试基于距离的最快路径（不考虑路况）
-    print("\n2. 测试基于距离的最快路径（不考虑路况）:")
-    path, edges, distance = find_fastest_path(graph, start, end, use_traffic=False)
-    print_path_info(path, edges, distance)
-    
-    # 测试基于路况的最快路径
-    print("\n3. 测试基于路况的最快路径:")
-    path, edges, time = find_fastest_path(graph, start, end, use_traffic=True)
-    print_path_info(path, edges, time, is_time=True)
-
-def main():
-    """主函数"""
-    print("导航系统 - 阶段1和阶段2测试")
-    print("------------------------------")
-    
-    # 测试小规模地图生成（为了前端渲染效率，使用较小的规模）
-<<<<<<< HEAD
-    graph = test_random_map_generation(n=10000)
-    
-    # 测试交通流模拟
-    test_traffic_simulation(graph, simulation_steps=5)
-    
-    # 测试A*算法
-    test_a_star_algorithm(graph)
-=======
-    print("\n\n测试加载或生成地图")
-    # 加载已存在的地图，如果加载失败则生成新地图
-    graph = test_random_map_generation(n=20000, load_existing=False)
-    
-    # 检查实际生成的点数
-    print(f"实际生成的点数: {len(graph.vertices)}")
-    
-    # 测试四叉树性能
-    # test_quadtree_performance(graph, num_queries=50)
-    
-    # 清理并导出数据
-    data_path = os.path.join(os.path.dirname(os.path.abspath(__file__)), '..', 'data', 'map_data.json')
-    # 如果文件存在 ，先删除
-    if os.path.exists(data_path):
-        print(f"删除旧的数据文件: {data_path}")
-        os.remove(data_path)
->>>>>>> dd440c19
-    
-    # 导出数据并启动服务器
-    print("\n准备导出地图数据并启动Web服务...")
-    export_and_serve_map(graph, data_path=data_path)
-
-if __name__ == "__main__":
+"""
+导航系统主程序
+用于测试和演示项目功能
+"""
+import random
+import time
+import os
+from .models.graph import Graph
+from .models.vertex import Vertex
+from .models.edge import Edge
+from .models.quadtree import QuadTree
+from .generators.random_map import generate_random_points, generate_connected_map
+from .exporters.json_exporter import export_graph_to_json
+from .api.server import run_server
+from .algorithms.traffic_simulate import init_traffic_simulation, get_traffic_level, get_traffic_color, calculate_travel_time, update_traffic_flow
+from .algorithms.a_star import find_shortest_path, find_fastest_path, print_path_info
+
+
+
+def test_traffic_simulation(graph: Graph, simulation_steps: int = 5):
+    """
+    测试交通流模拟功能
+    
+    参数:
+        graph: 图实例
+        simulation_steps: 模拟步数
+    """
+    print(f"\n=== 测试交通流模拟 ({simulation_steps} 步) ===")
+    
+    # 初始化交通模拟
+    init_traffic_simulation(graph)
+    
+    # 运行模拟
+    print("开始模拟交通流...")
+    for step in range(simulation_steps):
+        print(f"\n第 {step + 1} 步模拟结果:")
+        
+        # 获取交通状况
+        levels = get_traffic_level(graph)
+        colors = get_traffic_color(graph)
+        travel_times = calculate_travel_time(graph)
+        
+        # 统计各等级道路数量
+        level_counts = {0: 0, 1: 0, 2: 0, 3: 0, 4: 0}
+        for level in levels.values():
+            level_counts[level] += 1
+        
+        # 输出统计信息
+        print("道路拥堵统计:")
+        print(f"  畅通: {level_counts[0]} 条")
+        print(f"  轻微拥堵: {level_counts[1]} 条")
+        print(f"  中度拥堵: {level_counts[2]} 条")
+        print(f"  严重拥堵: {level_counts[3]} 条")
+        print(f"  极度拥堵: {level_counts[4]} 条")
+        
+        # 输出部分边的详细信息
+        print("\n部分边的详细信息:")
+        for i, (edge_id, edge) in enumerate(list(graph.edges.items())[:5]):  # 只显示前5条边
+            print(f"  边 {edge_id}:")
+            print(f"    当前车辆数: {edge.current_vehicles}")
+            print(f"    边长: {edge.length}")
+            print(f"    容量: {edge.capacity}")
+            print(f"    拥堵等级: {levels[edge_id]}")
+            print(f"    颜色: {colors[edge_id]}")
+            print(f"    预计行驶时间: {travel_times[edge_id]:.2f}")
+        
+        # 更新交通流量
+        update_traffic_flow(graph)
+        
+        # 等待一段时间
+        time.sleep(2)
+
+
+
+
+
+def test_random_map_generation(n=10000,load_existing=False):
+    """
+    测试随机地图生成功能
+    
+    参数:
+        n: 要生成的顶点数量
+        load_existing: 是否加载已存在的地图数据，默认为False
+    """
+    if load_existing:
+        print("\n=== 加载已存在的地图数据 ===")
+        
+        # 确保数据目录存在
+        os.makedirs(os.path.join(os.path.dirname(__file__), '..', 'data'), exist_ok=True)
+        
+        # 加载地图数据
+        import json
+        data_file = os.path.join(os.path.dirname(__file__), '..', 'data', 'map_data.json')
+        try:
+            with open(data_file, 'r', encoding='utf-8') as f:
+                map_data = json.load(f)
+            
+            # 创建图对象
+            graph = Graph()
+            
+            # 添加顶点
+            vertex_map = {}
+            for node in map_data.get('nodes', []):
+                vertex = graph.create_vertex(float(node['x']), float(node['y']))
+                vertex_map[node['id']] = vertex
+            
+            # 添加边
+            for edge in map_data.get('edges', []):
+                source_id = edge.get('source')
+                target_id = edge.get('target')
+                if source_id in vertex_map and target_id in vertex_map:
+                    graph.create_edge(vertex_map[source_id], vertex_map[target_id])
+            
+            # 构建空间索引
+            graph.build_spatial_index()
+            
+            print(f"成功加载地图：{len(graph.vertices)}个顶点，{len(graph.edges)}条边")
+            return graph
+            
+        except (FileNotFoundError, json.JSONDecodeError) as e:
+            print(f"加载地图失败：{e}")
+            print("将改为生成新地图...")
+            load_existing = False
+    
+    if not load_existing:
+        print(f"\n=== 测试随机地图生成 ({n} 个顶点) ===")
+        
+        # 记录开始时间
+        start_time = time.time()
+        
+        # 生成随机顶点
+        print("生成随机顶点...")
+        vertices = generate_random_points(n=n, x_min=0, y_min=0, x_max=2000, y_max=2000,min_distance=0)
+        
+        # 生成连通图
+        print("生成连通图...")
+        graph = generate_connected_map(vertices)
+        
+        # 记录结束时间
+        end_time = time.time()
+        elapsed = end_time - start_time
+        
+        # 输出结果
+        print(f"地图生成完成，用时 {elapsed:.2f} 秒")
+        print(f"图中有 {len(graph.vertices)} 个顶点和 {len(graph.edges)} 条边")
+        print(f"图是否连通: {graph.is_connected()}")
+        
+        # 测试空间查询
+        x, y = 500, 500  # 查询中心点
+        nearby = graph.get_nearby_vertices(x, y, n=10)
+        print(f"\n距离点 ({x},{y}) 最近的 10 个顶点:")
+        for i, v in enumerate(nearby):
+            dist = ((v.x - x) ** 2 + (v.y - y) ** 2) ** 0.5
+            print(f"  {i+1}. 顶点 {v.id}: 坐标 ({v.x:.1f}, {v.y:.1f}), 距离 {dist:.1f}")
+    
+    return graph
+
+def test_quadtree_performance(graph, num_queries=100):
+    """
+    测试四叉树空间索引的性能
+    
+    参数:
+        graph: 要测试的图
+        num_queries: 要执行的查询次数
+    """
+    print("\n=== 测试四叉树空间索引性能 ===")
+    
+    # 构建四叉树索引
+    start_time = time.time()
+    graph.build_spatial_index()
+    build_time = time.time() - start_time
+    print(f"四叉树构建完成，用时 {build_time:.4f} 秒")
+    
+    # 生成随机查询点
+    query_points = [(random.uniform(0, 1000), random.uniform(0, 1000)) for _ in range(num_queries)]
+    
+    # 测试暴力方法
+    start_time = time.time()
+    for x, y in query_points:
+        # 临时禁用空间索引
+        temp_index = graph.spatial_index
+        graph.spatial_index = None
+        _ = graph.get_nearby_vertices(x, y, n=10)
+        # 恢复空间索引
+        graph.spatial_index = temp_index
+    brute_force_time = time.time() - start_time
+    print(f"暴力方法执行 {num_queries} 次查询，用时 {brute_force_time:.4f} 秒")
+    
+    # 测试四叉树方法
+    start_time = time.time()
+    for x, y in query_points:
+        _ = graph.get_nearby_vertices(x, y, n=10)
+    quadtree_time = time.time() - start_time
+    print(f"四叉树方法执行 {num_queries} 次查询，用时 {quadtree_time:.4f} 秒")
+    
+    # 计算性能提升
+    speedup = brute_force_time / quadtree_time if quadtree_time > 0 else float('inf')
+    print(f"性能提升: {speedup:.2f}x")
+    
+    # 验证两种方法的结果一致性
+    test_point = (500, 500)
+    x, y = test_point
+    
+    # 使用暴力方法
+    graph.spatial_index = None
+    brute_force_results = graph.get_nearby_vertices(x, y, n=10)
+    
+    # 使用四叉树
+    graph.spatial_index = temp_index
+    quadtree_results = graph.get_nearby_vertices(x, y, n=10)
+    
+    # 计算结果差异
+    brute_force_ids = {v.id for v in brute_force_results}
+    quadtree_ids = {v.id for v in quadtree_results}
+    difference = brute_force_ids.symmetric_difference(quadtree_ids)
+    
+    print(f"结果一致性检查 - 差异顶点数: {len(difference)}")
+    if difference:
+        print("注意: 两种方法可能在距离相等的顶点上有排序差异")
+
+def export_and_serve_map(graph, data_path=None, run_web_server=True):
+    """
+    导出地图数据并运行Web服务器
+    
+    参数:
+        graph: 要导出的Graph对象
+        data_path: 数据保存路径，默认为项目根目录下的data/map_data.json
+        run_web_server: 是否启动Web服务器
+    """
+    # 确定数据目录
+    if data_path is None:
+        # 获取当前文件所在目录的上两级目录（项目根目录）
+        project_root = os.path.dirname(os.path.dirname(os.path.abspath(__file__)))
+        data_dir = os.path.join(project_root, 'data')
+        # 确保数据目录存在
+        os.makedirs(data_dir, exist_ok=True)
+        data_path = os.path.join(data_dir, 'map_data.json')
+    
+    # 导出地图数据
+    export_graph_to_json(graph, data_path)
+    
+    # 运行Web服务器
+    if run_web_server:
+        run_server(host='127.0.0.1', port=5000, debug=True)
+
+def test_a_star_algorithm(graph: Graph):
+    """
+    测试A*算法功能
+    
+    参数:
+        graph: 图实例
+    """
+    print("\n=== 测试A*算法 ===")
+    
+    # 选择两个顶点作为起点和终点
+    vertices = list(graph.vertices.values())
+    if len(vertices) < 2:
+        print("图中顶点数量不足，无法测试A*算法")
+        return
+        
+    start = vertices[0]
+    end = vertices[-1]
+    
+    print(f"起点: 顶点 {start.id} ({start.x:.1f}, {start.y:.1f})")
+    print(f"终点: 顶点 {end.id} ({end.x:.1f}, {end.y:.1f})")
+    
+    # 测试基于距离的最短路径
+    print("\n1. 测试基于距离的最短路径:")
+    path, edges, distance = find_shortest_path(graph, start, end)
+    print_path_info(path, edges, distance)
+    
+    # 测试基于距离的最快路径（不考虑路况）
+    print("\n2. 测试基于距离的最快路径（不考虑路况）:")
+    path, edges, distance = find_fastest_path(graph, start, end, use_traffic=False)
+    print_path_info(path, edges, distance)
+    
+    # 测试基于路况的最快路径
+    print("\n3. 测试基于路况的最快路径:")
+    path, edges, time = find_fastest_path(graph, start, end, use_traffic=True)
+    print_path_info(path, edges, time, is_time=True)
+
+def main():
+    """主函数"""
+    print("导航系统 - 阶段1和阶段2测试")
+    print("------------------------------")
+    
+    # 测试小规模地图生成（为了前端渲染效率，使用较小的规模）
+    print("\n\n测试加载或生成地图")
+    # 加载已存在的地图，如果加载失败则生成新地图
+    graph = test_random_map_generation(n=20000, load_existing=False)
+    
+    # 检查实际生成的点数
+    print(f"实际生成的点数: {len(graph.vertices)}")
+    
+    # 测试四叉树性能
+    # test_quadtree_performance(graph, num_queries=50)
+    
+    # 清理并导出数据
+    data_path = os.path.join(os.path.dirname(os.path.abspath(__file__)), '..', 'data', 'map_data.json')
+    # 如果文件存在 ，先删除
+    if os.path.exists(data_path):
+        print(f"删除旧的数据文件: {data_path}")
+        os.remove(data_path)
+    
+    # 测试交通流模拟
+    test_traffic_simulation(graph, simulation_steps=5)
+    
+    # 测试A*算法
+    test_a_star_algorithm(graph)
+    # 导出数据并启动服务器
+    print("\n准备导出地图数据并启动Web服务...")
+    export_and_serve_map(graph, data_path=data_path)
+
+if __name__ == "__main__":
     main() 